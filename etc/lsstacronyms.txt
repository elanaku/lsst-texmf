--- conflicted
+++ resolved
@@ -1,11 +1,8 @@
 LSST-specific terminology.
 See also the general glossary in glossary.txt.
 
-<<<<<<< HEAD
 AOS        : Active Optics System
-=======
 ACCS       : Auxiliary Camera Control System
->>>>>>> 6b3ac05b
 AP         : Alert Production
 ATM        : Adaptavist Test Management
 CAM        : CAMera
